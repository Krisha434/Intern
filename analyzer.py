import sys
import os
import re
import json
import requests
<<<<<<< HEAD
import matplotlib
matplotlib.use('Agg')  # Non-interactive backend for Matplotlib to avoid display issues
import matplotlib.pyplot as plt
from collections import Counter
from base64 import b64encode
from io import BytesIO

# Ensure the output directory exists
OUTPUT_DIR = os.path.abspath(os.getcwd())  # Use current working directory
CHART_PATH = os.path.join(OUTPUT_DIR, "chart.png")
REPORT_PATH = os.path.join(OUTPUT_DIR, "report.html")

=======
import sys
import os
import json
from pathlib import Path
import matplotlib.pyplot as plt
from io import BytesIO
from base64 import b64encode

>>>>>>> 19bbc99e
def load_config(config_file="config.json"):
    """Load or create the configuration file with default settings."""
    default_config = {
        "link_validation": {
            "timeout": 5,
            "user_agent": "Mozilla/5.0 (Windows NT 10.0; Win64; x64) AppleWebKit/537.36",
            "validate_links": True,
            "allow_redirects": True
        },
        "analysis": {
            "include_images": True,
            "include_headings": True,
            "include_links": True,
            "min_word_length": 1
        },
        "visual_report": {
<<<<<<< HEAD
            "default_output_file": REPORT_PATH,  # Use absolute path
=======
            "default_output_file": "report.html",
>>>>>>> 19bbc99e
            "chart_width": 8,
            "chart_height": 6,
            "link_colors": ["green", "red"],
            "content_color": "blue",
            "font_family": "Arial, sans-serif",
            "margin": "20px"
        }
    }
<<<<<<< HEAD

    if not os.path.exists(config_file):
        print(f"Config file {config_file} not found. Creating with default settings...")
        try:
            with open(config_file, 'w', encoding='utf-8') as f:
                json.dump(default_config, f, indent=4)
            print(f"Created config file at {config_file}")
        except Exception as e:
            print(f"Error creating config file: {e}")
        return default_config

    try:
        with open(config_file, 'r', encoding='utf-8') as f:
            config = json.load(f)

        # Merge with defaults for missing keys
        for key in default_config:
            if key not in config:
                config[key] = default_config[key]
            else:
                for subkey in default_config[key]:
                    if subkey not in config[key]:
                        config[key][subkey] = default_config[key][subkey]

        return config

    except json.JSONDecodeError as e:
        print(f"Error: Invalid JSON in {config_file}: {e}. Using default settings...")
        return default_config


def validate_links(links: list, config) -> list:
    """Validate a list of URLs and return their status."""
    if not config["link_validation"]["validate_links"]:
        print("Link validation disabled in config. Skipping validation.")
        return [{'url': link, 'status': 'not_checked'} for link in links]

    link_status = []
    headers = {'User-Agent': config["link_validation"]["user_agent"]}
    timeout = config["link_validation"]["timeout"]
    allow_redirects = config["link_validation"]["allow_redirects"]

    for link in links:
        try:
            response = requests.head(link, headers=headers, timeout=timeout, allow_redirects=allow_redirects)
            status = 'valid' if response.status_code < 400 else 'broken'
        except requests.RequestException as e:
            print(f"Error validating link {link}: {e}")
            status = 'broken'
        link_status.append({'url': link, 'status': status})

    return link_status


def analyze_markdown(file_path: str, config) -> dict:
    """Analyze a markdown file and return a report of its contents."""
    try:
        with open(file_path, 'r', encoding='utf-8') as f:
            content = f.read()
    except FileNotFoundError as e:
        print(f"Error: Markdown file {file_path} not found: {e}")
        sys.exit(1)
    except Exception as e:
        print(f"Error reading markdown file {file_path}: {e}")
        sys.exit(1)

=======
    
    if not os.path.exists(config_file):
        print(f"Config file {config_file} not found. Creating with default settings.")
        with open(config_file, 'w', encoding='utf-8') as f:
            json.dump(default_config, f, indent=4)
        return default_config
    
    try:
        with open(config_file, 'r', encoding='utf-8') as f:
            config = json.load(f)
        # Merge with defaults for missing keys
        for key in default_config:
            if key not in config:
                config[key] = default_config[key]
            else:
                for subkey in default_config[key]:
                    if subkey not in config[key]:
                        config[key][subkey] = default_config[key][subkey]
        return config
    except json.JSONDecodeError as e:
        print(f"Error: Invalid JSON in {config_file}: {e}. Using default settings.")
        return default_config

def validate_links(links, config):
    """Validate a list of URLs and return their status."""
    if not config["link_validation"]["validate_links"]:
        return [{'url': link, 'status': 'not_checked'} for link in links]
    
    link_status = []
    headers = {'User-Agent': config["link_validation"]["user_agent"]}
    timeout = config["link_validation"]["timeout"]
    allow_redirects = config["link_validation"]["allow_redirects"]
    
    for link in links:
        status = 'broken'
        try:
            response = requests.head(link, headers=headers, timeout=timeout, allow_redirects=allow_redirects)
            if response.status_code < 400:
                status = 'valid'
            else:
                response = requests.get(link, headers=headers, timeout=timeout, allow_redirects=allow_redirects)
                if response.status_code < 400:
                    status = 'valid'
        except requests.RequestException:
            pass
        link_status.append({'url': link, 'status': status})
    return link_status

def analyze_markdown(file_path, config):
    """Analyze a Markdown file and return a summary."""
    file = Path(file_path)
    if not file.exists():
        raise FileNotFoundError(f"File {file} not found")
    
    with open(file, 'r', encoding='utf-8') as f:
        content = f.read()
    
>>>>>>> 19bbc99e
    words = len([w for w in re.findall(r'\b\w+\b', content) if len(w) >= config["analysis"]["min_word_length"]])
    headings = len(re.findall(r'^#{1,6}\s', content, re.MULTILINE)) if config["analysis"]["include_headings"] else 0
    links = re.findall(r'\[.*?\]\((.*?)\)|https?://[^\s)]+', content) if config["analysis"]["include_links"] else []
    images = len(re.findall(r'!\[.*?\]\(.*?\)', content)) if config["analysis"]["include_images"] else 0
    link_status = validate_links(links, config) if config["analysis"]["include_links"] else []
<<<<<<< HEAD

    return {
        'word_count': words,
        'heading_count': headings,
        'link_count': len(links),
        'image_count': images,
        'link_status': link_status
    }


def print_summary(report: dict) -> None:
    """Print a summary of the markdown analysis."""
    print("Markdown Analysis Summary:")
    print(f"Words: {report['word_count']}")
    print(f"Headings: {report['heading_count']}")
    print(f"Links: {report['link_count']}")
    print(f"Images: {report['image_count']}")
    print("Link Status:")
    for link in report['link_status']:
        print(f"  {link['url']}: {link['status']}")


def generate_visual_report(report: dict, config) -> None:
    """Generate an HTML report with embedded matplotlib charts and save Content Analysis as chart.png."""
    print("Starting report generation...")

    # Check if report data is empty
    if not any([report['word_count'], report['heading_count'], report['link_count'], report['image_count']]):
        print("Warning: No data to visualize. Skipping report generation.")
        return

    # Prepare data for visualization
    link_status_counts = Counter(link['status'] for link in report['link_status'])
    statuses = ['valid', 'broken', 'not_checked']
    status_counts = [link_status_counts.get(status, 0) for status in statuses]

    # Create Link Status Distribution chart
    try:
        plt.figure(figsize=(config["visual_report"]["chart_width"], config["visual_report"]["chart_height"]))
        plt.bar(statuses, status_counts, color=config["visual_report"]["link_colors"] + ["gray"])
        plt.title("Link Status Distribution")
        plt.xlabel("Status")
        plt.ylabel("Count")

        # Save the chart as a base64 string for embedding
        buffer = BytesIO()
        plt.savefig(buffer, format='png', bbox_inches='tight')
        buffer.seek(0)
        image_png = buffer.getvalue()
        image_base64 = b64encode(image_png).decode('utf-8')
        link_status_chart = f'data:image/png;base64,{image_base64}'
        plt.close()
        print("Link Status chart generated and encoded as base64.")
    except Exception as e:
        print(f"Error generating Link Status chart: {e}")
        return

    # Create Content Analysis chart
    try:
        plt.figure(figsize=(config["visual_report"]["chart_width"], config["visual_report"]["chart_height"]))
        content_metrics = ['Words', 'Headings', 'Images']
        content_counts = [report['word_count'], report['heading_count'], report['image_count']]
        plt.bar(content_metrics, content_counts, color=config["visual_report"]["content_color"])
        plt.title("Content Analysis")
        plt.ylabel("Count")
        print(f"Saving Content Analysis chart with counts: {content_counts}")
        plt.savefig(CHART_PATH, format='png', bbox_inches='tight')
        plt.close()
        print(f"Content Analysis chart saved to {CHART_PATH}")
    except Exception as e:
        print(f"Error generating or saving Content Analysis chart: {e}")
        return

    # Generate HTML report
    html_content = f"""
    <!DOCTYPE html>
    <html lang="en">
    <head>
        <meta charset="UTF-8">
        <title>Markdown Analysis Report</title>
        <style>
            body {{ font-family: {config['visual_report']['font_family']}; margin: {config['visual_report']['margin']}; }}
            h1, h2, h3, h4 {{ color: #333; }}
            ul {{ list-style-type: none; padding-left: 0; }}
            li {{ margin-bottom: 5px; }}
            img {{ max-width: 100%; height: auto; }}
        </style>
    </head>
    <body>
        <h1>Markdown Analysis Report</h1>
        <h2>Summary</h2>
        <ul>
            <li>Words: {report['word_count']}</li>
            <li>Headings: {report['heading_count']}</li>
            <li>Links: {report['link_count']}</li>
            <li>Images: {report['image_count']}</li>
        </ul>
        <h2>Link Status</h2>
        <ul>
    """

    for link in report['link_status']:
        color = 'green' if link['status'] == 'valid' else 'red' if link['status'] == 'broken' else 'gray'
        html_content += f"<li style='color: {color};'>{link['url']}: {link['status']}</li>"

    html_content += f"""
        </ul>
        <h2>Visualizations</h2>
        <h3>Link Status Distribution</h3>
        <img src="{link_status_chart}" alt="Link Status Distribution">
        <h3>Content Analysis</h3>
        <img src="file://{CHART_PATH}" alt="Content Analysis">
    </body>
    </html>
    """

    # Write the HTML report
    output_file = config["visual_report"]["default_output_file"]
    try:
        with open(output_file, 'w', encoding='utf-8') as f:
            f.write(html_content)
        print(f"Report successfully written to {output_file}")
    except Exception as e:
        print(f"Error writing report to {output_file}: {e}")

=======
    
    return {
        'file': str(file),
        'words': words,
        'headings': headings,
        'links': len(links),
        'images': images,
        'link_status': link_status
    }

def print_summary(report):
    """Print a concise summary report."""
    print("\n=== Summary Report ===")
    print(f"File: {report['file']}")
    print(f"Words: {report['words']}")
    print(f"Headings: {report['headings']}")
    print(f"Links: {report['links']}")
    print(f"Images: {report['images']}")
    if report['link_status']:
        print("Links Status:")
        for link in report['link_status']:
            print(f"  - {link['url']}: {link['status']}")
    print("====================")
>>>>>>> 19bbc99e

def generate_visual_report(report, config):
    """Generate an HTML report with embedded matplotlib charts and save Content Analysis as chart.png."""
    # Prepare data for charts
    link_status_counts = {'valid': 0, 'broken': 0}
    for link in report['link_status']:
        link_status_counts[link['status']] += 1

    # Create Link Status Distribution Chart
    plt.figure(figsize=(config["visual_report"]["chart_width"], config["visual_report"]["chart_height"]))
    plt.bar(list(link_status_counts.keys()), list(link_status_counts.values()), 
            color=config["visual_report"]["link_colors"])
    plt.title('Link Status Distribution')
    plt.xlabel('Status')
    plt.ylabel('Count')
    link_status_img = BytesIO()
    plt.savefig(link_status_img, format='png', bbox_inches='tight')
    link_status_img.seek(0)
    link_status_base64 = b64encode(link_status_img.getvalue()).decode('utf-8')
    plt.close()

    # Create Content Analysis Chart and save as chart.png
    plt.figure(figsize=(config["visual_report"]["chart_width"], config["visual_report"]["chart_height"]))
    content_data = {'Words': report['words'], 'Headings': report['headings'], 'Links': report['links'], 'Images': report['images']}
    plt.bar(list(content_data.keys()), list(content_data.values()), 
            color=config["visual_report"]["content_color"])
    plt.title('Content Analysis')
    plt.xlabel('Category')
    plt.ylabel('Count')
    # Save as chart.png
    plt.savefig("chart.png", format='png', bbox_inches='tight')
    content_img = BytesIO()
    plt.savefig(content_img, format='png', bbox_inches='tight')
    content_img.seek(0)
    content_base64 = b64encode(content_img.getvalue()).decode('utf-8')
    plt.close()
    print("Chart generated: chart.png")

    # Generate HTML content with embedded charts
    html_content = f"""
    <!DOCTYPE html>
    <html lang="en">
    <head>
        <meta charset="UTF-8">
        <title>Markdown Analysis Report</title>
        <style>
            body {{ font-family: {config['visual_report']['font_family']}; margin: {config['visual_report']['margin']}; }}
            h1, h2, h3, h4 {{ color: #333; }}
            ul {{ list-style-type: none; padding-left: 0; }}
            li {{ margin-bottom: 5px; }}
            img {{ max-width: 100%; height: auto; }}
        </style>
    </head>
    <body>
        <h1>Markdown Analysis Report</h1>
        <h2>File: {report['file']}</h2>
        <h3>Summary</h3>
        <ul>
            <li>Words: {report['words']}</li>
            <li>Headings: {report['headings']}</li>
            <li>Links: {report['links']}</li>
            <li>Images: {report['images']}</li>
        </ul>
        <h3>Link Status</h3>
        <ul>
        {'<li>'.join([f"{link['url']}: {link['status']}" for link in report['link_status']])}
        </ul>
        <h3>Charts</h3>
        <h4>Link Status Distribution</h4>
        <img src="data:image/png;base64,{link_status_base64}" alt="Link Status Chart">
        <h4>Content Analysis</h4>
        <img src="data:image/png;base64,{content_base64}" alt="Content Analysis Chart">
    </body>
    </html>
    """

    with open(config["visual_report"]["default_output_file"], 'w', encoding='utf-8') as f:
        f.write(html_content)
    print(f"Visual report generated: {config['visual_report']['default_output_file']}")

if __name__ == '__main__':
    if len(sys.argv) != 2:
        print("Usage: python analyzer.py <markdown-file>")
        sys.exit(1)
<<<<<<< HEAD

=======
>>>>>>> 19bbc99e
    config = load_config()
    report = analyze_markdown(sys.argv[1], config)
    print_summary(report)
    generate_visual_report(report, config)<|MERGE_RESOLUTION|>--- conflicted
+++ resolved
@@ -3,29 +3,18 @@
 import re
 import json
 import requests
-<<<<<<< HEAD
 import matplotlib
-matplotlib.use('Agg')  # Non-interactive backend for Matplotlib to avoid display issues
+matplotlib.use('Agg')  # Non-interactive backend for Matplotlib
 import matplotlib.pyplot as plt
 from collections import Counter
 from base64 import b64encode
 from io import BytesIO
 
-# Ensure the output directory exists
-OUTPUT_DIR = os.path.abspath(os.getcwd())  # Use current working directory
+# Define absolute paths for output files to avoid path issues
+OUTPUT_DIR = os.path.abspath(os.getcwd())  # Current working directory
 CHART_PATH = os.path.join(OUTPUT_DIR, "chart.png")
 REPORT_PATH = os.path.join(OUTPUT_DIR, "report.html")
 
-=======
-import sys
-import os
-import json
-from pathlib import Path
-import matplotlib.pyplot as plt
-from io import BytesIO
-from base64 import b64encode
-
->>>>>>> 19bbc99e
 def load_config(config_file="config.json"):
     """Load or create the configuration file with default settings."""
     default_config = {
@@ -42,11 +31,7 @@
             "min_word_length": 1
         },
         "visual_report": {
-<<<<<<< HEAD
-            "default_output_file": REPORT_PATH,  # Use absolute path
-=======
-            "default_output_file": "report.html",
->>>>>>> 19bbc99e
+            "default_output_file": REPORT_PATH,  # Absolute path for report.html
             "chart_width": 8,
             "chart_height": 6,
             "link_colors": ["green", "red"],
@@ -55,7 +40,6 @@
             "margin": "20px"
         }
     }
-<<<<<<< HEAD
 
     if not os.path.exists(config_file):
         print(f"Config file {config_file} not found. Creating with default settings...")
@@ -122,71 +106,11 @@
         print(f"Error reading markdown file {file_path}: {e}")
         sys.exit(1)
 
-=======
-    
-    if not os.path.exists(config_file):
-        print(f"Config file {config_file} not found. Creating with default settings.")
-        with open(config_file, 'w', encoding='utf-8') as f:
-            json.dump(default_config, f, indent=4)
-        return default_config
-    
-    try:
-        with open(config_file, 'r', encoding='utf-8') as f:
-            config = json.load(f)
-        # Merge with defaults for missing keys
-        for key in default_config:
-            if key not in config:
-                config[key] = default_config[key]
-            else:
-                for subkey in default_config[key]:
-                    if subkey not in config[key]:
-                        config[key][subkey] = default_config[key][subkey]
-        return config
-    except json.JSONDecodeError as e:
-        print(f"Error: Invalid JSON in {config_file}: {e}. Using default settings.")
-        return default_config
-
-def validate_links(links, config):
-    """Validate a list of URLs and return their status."""
-    if not config["link_validation"]["validate_links"]:
-        return [{'url': link, 'status': 'not_checked'} for link in links]
-    
-    link_status = []
-    headers = {'User-Agent': config["link_validation"]["user_agent"]}
-    timeout = config["link_validation"]["timeout"]
-    allow_redirects = config["link_validation"]["allow_redirects"]
-    
-    for link in links:
-        status = 'broken'
-        try:
-            response = requests.head(link, headers=headers, timeout=timeout, allow_redirects=allow_redirects)
-            if response.status_code < 400:
-                status = 'valid'
-            else:
-                response = requests.get(link, headers=headers, timeout=timeout, allow_redirects=allow_redirects)
-                if response.status_code < 400:
-                    status = 'valid'
-        except requests.RequestException:
-            pass
-        link_status.append({'url': link, 'status': status})
-    return link_status
-
-def analyze_markdown(file_path, config):
-    """Analyze a Markdown file and return a summary."""
-    file = Path(file_path)
-    if not file.exists():
-        raise FileNotFoundError(f"File {file} not found")
-    
-    with open(file, 'r', encoding='utf-8') as f:
-        content = f.read()
-    
->>>>>>> 19bbc99e
     words = len([w for w in re.findall(r'\b\w+\b', content) if len(w) >= config["analysis"]["min_word_length"]])
     headings = len(re.findall(r'^#{1,6}\s', content, re.MULTILINE)) if config["analysis"]["include_headings"] else 0
     links = re.findall(r'\[.*?\]\((.*?)\)|https?://[^\s)]+', content) if config["analysis"]["include_links"] else []
     images = len(re.findall(r'!\[.*?\]\(.*?\)', content)) if config["analysis"]["include_images"] else 0
     link_status = validate_links(links, config) if config["analysis"]["include_links"] else []
-<<<<<<< HEAD
 
     return {
         'word_count': words,
@@ -304,127 +228,19 @@
     """
 
     # Write the HTML report
-    output_file = config["visual_report"]["default_output_file"]
-    try:
-        with open(output_file, 'w', encoding='utf-8') as f:
+    try:
+        with open(REPORT_PATH, 'w', encoding='utf-8') as f:
             f.write(html_content)
-        print(f"Report successfully written to {output_file}")
-    except Exception as e:
-        print(f"Error writing report to {output_file}: {e}")
-
-=======
-    
-    return {
-        'file': str(file),
-        'words': words,
-        'headings': headings,
-        'links': len(links),
-        'images': images,
-        'link_status': link_status
-    }
-
-def print_summary(report):
-    """Print a concise summary report."""
-    print("\n=== Summary Report ===")
-    print(f"File: {report['file']}")
-    print(f"Words: {report['words']}")
-    print(f"Headings: {report['headings']}")
-    print(f"Links: {report['links']}")
-    print(f"Images: {report['images']}")
-    if report['link_status']:
-        print("Links Status:")
-        for link in report['link_status']:
-            print(f"  - {link['url']}: {link['status']}")
-    print("====================")
->>>>>>> 19bbc99e
-
-def generate_visual_report(report, config):
-    """Generate an HTML report with embedded matplotlib charts and save Content Analysis as chart.png."""
-    # Prepare data for charts
-    link_status_counts = {'valid': 0, 'broken': 0}
-    for link in report['link_status']:
-        link_status_counts[link['status']] += 1
-
-    # Create Link Status Distribution Chart
-    plt.figure(figsize=(config["visual_report"]["chart_width"], config["visual_report"]["chart_height"]))
-    plt.bar(list(link_status_counts.keys()), list(link_status_counts.values()), 
-            color=config["visual_report"]["link_colors"])
-    plt.title('Link Status Distribution')
-    plt.xlabel('Status')
-    plt.ylabel('Count')
-    link_status_img = BytesIO()
-    plt.savefig(link_status_img, format='png', bbox_inches='tight')
-    link_status_img.seek(0)
-    link_status_base64 = b64encode(link_status_img.getvalue()).decode('utf-8')
-    plt.close()
-
-    # Create Content Analysis Chart and save as chart.png
-    plt.figure(figsize=(config["visual_report"]["chart_width"], config["visual_report"]["chart_height"]))
-    content_data = {'Words': report['words'], 'Headings': report['headings'], 'Links': report['links'], 'Images': report['images']}
-    plt.bar(list(content_data.keys()), list(content_data.values()), 
-            color=config["visual_report"]["content_color"])
-    plt.title('Content Analysis')
-    plt.xlabel('Category')
-    plt.ylabel('Count')
-    # Save as chart.png
-    plt.savefig("chart.png", format='png', bbox_inches='tight')
-    content_img = BytesIO()
-    plt.savefig(content_img, format='png', bbox_inches='tight')
-    content_img.seek(0)
-    content_base64 = b64encode(content_img.getvalue()).decode('utf-8')
-    plt.close()
-    print("Chart generated: chart.png")
-
-    # Generate HTML content with embedded charts
-    html_content = f"""
-    <!DOCTYPE html>
-    <html lang="en">
-    <head>
-        <meta charset="UTF-8">
-        <title>Markdown Analysis Report</title>
-        <style>
-            body {{ font-family: {config['visual_report']['font_family']}; margin: {config['visual_report']['margin']}; }}
-            h1, h2, h3, h4 {{ color: #333; }}
-            ul {{ list-style-type: none; padding-left: 0; }}
-            li {{ margin-bottom: 5px; }}
-            img {{ max-width: 100%; height: auto; }}
-        </style>
-    </head>
-    <body>
-        <h1>Markdown Analysis Report</h1>
-        <h2>File: {report['file']}</h2>
-        <h3>Summary</h3>
-        <ul>
-            <li>Words: {report['words']}</li>
-            <li>Headings: {report['headings']}</li>
-            <li>Links: {report['links']}</li>
-            <li>Images: {report['images']}</li>
-        </ul>
-        <h3>Link Status</h3>
-        <ul>
-        {'<li>'.join([f"{link['url']}: {link['status']}" for link in report['link_status']])}
-        </ul>
-        <h3>Charts</h3>
-        <h4>Link Status Distribution</h4>
-        <img src="data:image/png;base64,{link_status_base64}" alt="Link Status Chart">
-        <h4>Content Analysis</h4>
-        <img src="data:image/png;base64,{content_base64}" alt="Content Analysis Chart">
-    </body>
-    </html>
-    """
-
-    with open(config["visual_report"]["default_output_file"], 'w', encoding='utf-8') as f:
-        f.write(html_content)
-    print(f"Visual report generated: {config['visual_report']['default_output_file']}")
+        print(f"Report successfully written to {REPORT_PATH}")
+    except Exception as e:
+        print(f"Error writing report to {REPORT_PATH}: {e}")
+
 
 if __name__ == '__main__':
     if len(sys.argv) != 2:
         print("Usage: python analyzer.py <markdown-file>")
         sys.exit(1)
-<<<<<<< HEAD
-
-=======
->>>>>>> 19bbc99e
+
     config = load_config()
     report = analyze_markdown(sys.argv[1], config)
     print_summary(report)
